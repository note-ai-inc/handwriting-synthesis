import os
import re
import logging
import numpy as np
import tensorflow as tf
import random
from fastapi import FastAPI, HTTPException
from fastapi.middleware.cors import CORSMiddleware
from model.train import StyleSynthesisModel, StyleDataReader
import tempfile
import model.drawing as drawing
import matplotlib
# Use non-interactive backend for better performance in server environments
matplotlib.use('Agg')
import matplotlib.pyplot as plt
import threading
import concurrent.futures
from functools import partial
import requests
import io
from PIL import Image
from utils.models import MarkdownRequest, WordRequest
from utils.markdown_parser import parse_markdown
from utils.strokes_processor import (
    metadata_to_style,
    process_single_item,
    combine_segments_as_one_line,
    calculate_indentation,
    calculate_dynamic_spacing,
    ensure_bounds_preserve_spacing,
    ensure_bounds
)

# Add environment variable for handwriting quality service URL
GEMINI_SERVICE_URL = os.getenv('GEMINI_SERVICE_URL', 'http://handwriting-quality:5000')

# But without complex multiprocessing that causes session issues
config = tf.ConfigProto(
    intra_op_parallelism_threads=4,  # Use fixed value
    inter_op_parallelism_threads=4,  # Use fixed value
    allow_soft_placement=True
)

# Use a single global session that can be shared across threads (but not processes)
session = tf.Session(config=config)
tf.keras.backend.set_session(session)

# Set seeds for determinism
random.seed(42)
np.random.seed(42)
tf.set_random_seed(42)

app = FastAPI()

# Allow requests from your HTML server
origins = [
    "http://127.0.0.1:5500",
    "http://localhost:5500",
    "*"
]

app.add_middleware(
    CORSMiddleware,
    allow_origins=origins,   # Adjust this list as needed
    allow_credentials=True,
    allow_methods=["*"],
    allow_headers=["*"],
)

<<<<<<< HEAD
class MarkdownRequest(BaseModel):
    markdown: str
    style_id: Optional[int] = 8  # Default style id if not provided
    ref_strokes: Optional[list] = None
    screen_width: Optional[int] = 800  # Default screen width
    screen_height: Optional[int] = 600  # Default screen height

# Set up the model
style_model = StyleSynthesisModel(
    log_dir="logs_style_synthesis",
    checkpoint_dir="checkpoints_style_synthesis",
    prediction_dir="predictions_style_synthesis",
    learning_rates=[1e-4],
    batch_sizes=[32],
    patiences=[2000],
    beta1_decays=[0.9],
    validation_batch_size=32,
    optimizer='rms',
    num_training_steps=30000,
    regularization_constant=0.0,
    keep_prob=1.0,
    enable_parameter_averaging=False,
    min_steps_to_checkpoint=2000,
    log_interval=50,
    grad_clip=50,
    lstm_size=400,
    output_mixture_components=20,
    attention_mixture_components=10,
    style_embedding_size=256
)

# Restore from latest or specific checkpoint
checkpoint_path = "checkpoints/model-10900"
style_model.saver.restore(style_model.session, checkpoint_path)
=======

>>>>>>> 34595e9b


# Global thread lock for TensorFlow operations
tf_lock = threading.RLock()

# Utility functions
SMART_QUOTES = {""": '"', """: '"', "'": "'", "'": "'", "–": '-', "—": '-'}
HEADER_PATTERN = re.compile(r"^(#{1,6})\s+(.*)")
BULLET_PATTERN = re.compile(r"^(\s*)-\s+(.*)")  # Capture leading spaces for nesting
NUMBERED_PATTERN = re.compile(r"^(\s*)\d+\.\s+(.*)")  # Capture leading spaces for nesting
BLOCKQUOTE_PATTERN = re.compile(r"^(\s*)>\s+(.*)")  # Capture leading spaces for nesting
EMPHASIS_BOLD = re.compile(r"(\*\*|__)")
EMPHASIS_ITALIC = re.compile(r"(\*|_)")


@app.get("/health")
def health():
    region = os.environ.get('CLOUD_RUN_REGION', 'unknown')
    vm_name = os.environ.get('HOSTNAME', 'unknown')
    return {"message": "OK", "region": region, "instance": os.environ.get('K_REVISION', 'unknown'), "vm": vm_name}

@app.get("/hello")
def hello():
    return {"message": "Hello, World!"}

@app.post("/convert")
def convert_markdown(request: MarkdownRequest):
    """Convert markdown text to handwritten strokes.

    This endpoint takes markdown text and converts it into a sequence of handwritten strokes.
    It supports both default style-based generation and reference stroke-based generation.
    The endpoint processes the markdown text line by line, maintaining formatting and structure.

    Args:
        request (MarkdownRequest): The request object containing:
            - markdown (str): The markdown text to convert
            - style_id (int, optional): The ID of the handwriting style to use. Defaults to 8.
            - ref_strokes (list, optional): Reference strokes to guide the handwriting style.
                If provided, these strokes will be used to influence the generated handwriting.
            - screen_width (int, optional): The width of the screen. Defaults to 800.
            - screen_height (int, optional): The height of the screen. Defaults to 600.

    Returns:
        dict: A dictionary containing:
            - strokes (list): List of stroke groups, where each group contains:
                - line (str): The original text line
                - strokes (list): List of stroke sequences for the line
                - stroke_width (int): Width of the strokes
                - stroke_color (str): Color of the strokes

    Raises:
        HTTPException: If there's an error processing the style metadata or other processing errors.

    Notes:
        - The endpoint supports parallel processing of lines for better performance
        - If reference strokes are provided, a quality check is performed on first 5 words only
        - If the quality check fails, it falls back to default style generation
        - The endpoint maintains markdown formatting like headers, lists, and indentation
    """
    # 1) Parse markdown → lines + metadata
    try:
        logging.info(f"Processing markdown: {request}")
        lines, metadata = parse_markdown(request.markdown)
        joined = "\n".join(lines)
        styles, biases, stroke_colors, stroke_widths = metadata_to_style(
            metadata,
            style_id=request.style_id,
            lines=joined
        )
    except Exception as e:
        raise HTTPException(status_code=400, detail=f"Style metadata error: {e}")

    # 2) Build per-line items
    indexed_items = []
    for i, (line, meta, bias, style, sw, sc) in enumerate(
        zip(lines, metadata, biases, styles, stroke_widths, stroke_colors)
    ):
        indexed_items.append({
            "index": i,
            "line": line,
            "metadata": meta,
            "bias": bias,
            "style": style,
            "stroke_width": sw,
            "stroke_color": sc
        })

    # Check if reference style strokes were provided
    ref_strokes = request.ref_strokes
    screen_width = request.screen_width
    screen_height = request.screen_height
    
    # If we have ref_strokes, perform quality check on first 5 words only
    if ref_strokes:
        logging.info("Reference strokes provided, performing quality check on first 5 words")
        
        # Extract first 5 words from the text for quality checking
        all_text = " ".join([item["line"] for item in indexed_items if item["line"].strip()])
        words = all_text.split()
        first_5_words = " ".join(words[:5]) if words else ""
        
        if first_5_words:
            try:
                # Create a minimal test item with first 5 words
                test_item = {
                    "index": 0,
                    "line": first_5_words,
                    "metadata": {"type": "paragraph", "indent": 0, "font_scale": 1.0},
                    "bias": 0.75,
                    "style": request.style_id,
                    "stroke_width": 1,
                    "stroke_color": "black"
                }
                
                # Process only the test item
                logging.info(f"Processing test phrase for quality check: '{first_5_words}'")
                test_result = process_single_item(test_item, ref_strokes, screen_width, screen_height)
                
                # Create temporary image for quality check
                temp_path = None
                with tempfile.NamedTemporaryFile(suffix='.png', delete=False) as temp_file:
                    temp_path = temp_file.name
                
                # Save test strokes to image
                test_strokes = test_result["strokes"]
                if test_strokes:
                    logging.info(f"Saving {len(test_strokes)} test stroke groups for quality check")
                    save_strokes_to_image(test_strokes, temp_path)
                    
                    # Check handwriting quality
                    quality_check = check_handwriting_quality(temp_path)
                    
                    # Clean up the temporary file
                    try:
                        if os.path.exists(temp_path):
                            os.unlink(temp_path)
                            logging.debug(f"Cleaned up temporary file: {temp_path}")
                    except Exception as e:
                        logging.error(f"Error cleaning up temporary file {temp_path}: {e}")
                    
                    # If quality check fails, regenerate with default style (prevent recursion)
                    if not quality_check:
                        logging.info("Handwriting quality check FAILED on test phrase, regenerating with default style")
                        fallback_request = MarkdownRequest(
                            markdown=request.markdown,
                            style_id=request.style_id,
                            ref_strokes=None,  # Remove ref_strokes to prevent recursion
                            screen_width=request.screen_width,
                            screen_height=request.screen_height
                        )
                        return convert_markdown(fallback_request)
                    else:
                        logging.info("Handwriting quality check PASSED on test phrase, proceeding with full generation")
                else:
                    logging.warning("No test strokes generated, proceeding with full generation")
                    
            except Exception as e:
                logging.error(f"Error during test phrase quality check: {e}")
                logging.info("Falling back to default style due to quality check error")
                fallback_request = MarkdownRequest(
                    markdown=request.markdown,
                    style_id=request.style_id,
                    ref_strokes=None,  # Remove ref_strokes to prevent recursion
                    screen_width=request.screen_width,
                    screen_height=request.screen_height
                )
                return convert_markdown(fallback_request)
        else:
            logging.warning("No words found for quality check, proceeding with full generation")

    # Use screen dimensions from the request to set responsive line spacing
    screen_width = request.screen_width
    screen_height = request.screen_height

    # Responsive line spacing: 10% of screen height, min 30, max 60
    line_spacing = max(30, min(screen_height * 0.10, 60))
    
    # Determine optimal number of threads based on CPU count
    cpu_count = os.cpu_count() or 4
    # Use 2x CPU count for I/O bound tasks, but cap to avoid too much overhead
    max_workers = min(cpu_count * 2, 16)
    
    logging.info(f"Using {max_workers} worker threads with {cpu_count} CPU cores")
    
    # Process items in parallel using thread pool
    try:
        with concurrent.futures.ThreadPoolExecutor(max_workers=max_workers) as executor:
            # Submit all items to the executor with screen dimensions
            future_to_item = {executor.submit(process_single_item, item, ref_strokes, screen_width, screen_height): item 
                            for item in indexed_items}
            
            # Collect results as they complete
            processed_lines = []
            for future in concurrent.futures.as_completed(future_to_item):
                item = future_to_item[future]
                try:
                    result = future.result()
                    processed_lines.append(result)
                    # Log progress every 10 items
                    if len(processed_lines) % 10 == 0:
                        logging.info(f"Processed {len(processed_lines)}/{len(indexed_items)} items")
                except Exception as e:
                    logging.error(f"Processing failed for item {item['index']}: {e}")
                    # Create a minimal placeholder for failed items
                    processed_lines.append({
                        "index": item["index"],
                        "line": item["line"],
                        "strokes": [],
                        "stroke_width": item["stroke_width"],
                        "stroke_color": item["stroke_color"],
                        "metadata": item["metadata"]
                    })
    except Exception as e:
        # Fall back to sequential processing if parallel execution fails
        logging.error(f"Thread pool execution failed, falling back to sequential: {e}")
        processed_lines = []
        for item in indexed_items:
            try:
                processed = process_single_item(item, ref_strokes, screen_width, screen_height)
                processed_lines.append(processed)
            except Exception as item_e:
                logging.error(f"Sequential processing failed for item {item['index']}: {item_e}")
                processed_lines.append({
                    "index": item["index"],
                    "line": item["line"],
                    "strokes": [],
                    "stroke_width": item["stroke_width"],
                    "stroke_color": item["stroke_color"],
                    "metadata": item["metadata"]
                })
    
    # Sort the results by index to maintain original order
    processed_lines.sort(key=lambda x: x["index"])

    # Merge per-line results into full-page output
    grouped = {}
    for entry in sorted(processed_lines, key=lambda x: x["index"]):
        gid = entry["metadata"]["group_id"]
        grp = grouped.setdefault(gid, {
            "lines": [], "segments": [],
            "stroke_width": entry["stroke_width"],
            "stroke_color": entry["stroke_color"],
            "metadata": entry["metadata"]
        })
        grp["lines"].append(entry["line"])
        grp["segments"].append(entry["strokes"])

    merged_output = []
    # Start with a small top margin. This will track the "bottom" of the rendered content.
    cumulative_y_offset = 20.0

    for gid in sorted(grouped):
        group = grouped[gid]
        text = " ".join(filter(None, group["lines"]))
        combined = combine_segments_as_one_line(group["segments"], screen_width, screen_height)

        group_metadata = group["metadata"]

        # Calculate indentation and apply it
        indent_offset = calculate_indentation(group_metadata, screen_width)
        if indent_offset > 0:
            for stroke in combined:
                for pt in stroke:
                    pt[0] += indent_offset

        # Calculate the vertical gap needed before this line.
        spacing = calculate_dynamic_spacing(
            group_metadata, screen_width, screen_height, line_spacing
        )

        # For empty lines (which have no strokes), just add the spacing gap and move on.
        if not combined:
            if group_metadata.get("type") == "empty":
                cumulative_y_offset += spacing
            continue

        # Find the bounding box of the strokes to get their true top and height.
        all_y = [pt[1] for stroke in combined for pt in stroke]
        min_y, max_y = min(all_y), max(all_y)
        height_of_group = max_y - min_y
        
        # The new top position is the previous bottom plus the calculated spacing.
        target_y = cumulative_y_offset + spacing
        
        # The amount to shift is the difference between the target top (target_y)
        # and the strokes' current top (min_y).
        y_shift = target_y - min_y
        
        # Apply the vertical shift to all points in the group.
        for stroke in combined:
            for pt in stroke:
                pt[1] += y_shift
        
        # Update the cumulative offset to the new bottom of the content.
        cumulative_y_offset = target_y + height_of_group

        merged_output.append({
            "line": text,
            "strokes": combined,
            "stroke_width": group["stroke_width"],
            "stroke_color": group["stroke_color"],
            "metadata": group_metadata  # Include metadata in output for debugging
        })

    # Apply final bounds checking that preserves line spacing
    merged_output = ensure_bounds_preserve_spacing(merged_output, screen_width, screen_height)
    from tensorflow.python.client import device_lib
    devices = device_lib.list_local_devices()
    gpu_devices = [d.name for d in devices if d.device_type == 'GPU']
    logging.info(f"✅ Active GPU devices during /convert: {gpu_devices}")
    # Return the generated strokes
    logging.info("Returning generated strokes")
    return {"strokes": merged_output}

@app.post("/convert-word")
def convert_word(request: WordRequest):
    """Convert a word or two words to handwritten strokes.

    This endpoint takes simple text (a word or two words) and converts it into handwritten strokes.
    It's designed for simple, fast word-level handwriting generation without complex formatting.

    Args:
        request (WordRequest): The request object containing:
            - text (str): The word or words to convert (e.g., "hello" or "hello world")
            - style_id (int, optional): The ID of the handwriting style to use. Defaults to 8.
            - ref_strokes (list, optional): Reference strokes to guide the handwriting style.

    Returns:
        dict: A dictionary containing:
            - strokes (list): List of stroke sequences for the word(s)
            - text (str): The original input text

    Raises:
        HTTPException: If there's an error processing the text or generating strokes.
    """
    try:
        logging.info(f"Processing word request: {request.text}")
        
        # Validate input
        if not request.text or not request.text.strip():
            raise HTTPException(status_code=400, detail="Text cannot be empty")
        
        # Clean and normalize the text
        text = request.text.strip()
        
        # Check if reference style strokes were provided
        ref_strokes = request.ref_strokes
        
        # If we have ref_strokes, perform quality check
        if ref_strokes:
            logging.info("Reference strokes provided, performing quality check")
            
            try:
                # Create a test item for quality checking
                test_item = {
                    "index": 0,
                    "line": text,
                    "metadata": {
                        "type": "paragraph", 
                        "indent": 0, 
                        "font_scale": 1.0,
                        "spacing_before": 0.5,
                        "spacing_after": 0.5
                    },
                    "bias": 0.75,
                    "style": request.style_id,
                    "stroke_width": 1,
                    "stroke_color": "black"
                }
                
                # Process test item with reference strokes
                logging.info(f"Processing test word for quality check: '{text}'")
                test_result = process_single_item(test_item, ref_strokes, 800, 600)
                
                # Create temporary image for quality check
                temp_path = None
                with tempfile.NamedTemporaryFile(suffix='.png', delete=False) as temp_file:
                    temp_path = temp_file.name
                
                # Save test strokes to image
                test_strokes = test_result["strokes"]
                if test_strokes:
                    logging.info(f"Saving {len(test_strokes)} test stroke groups for quality check")
                    save_strokes_to_image(test_strokes, temp_path)
                    
                    # Check handwriting quality
                    quality_check = check_handwriting_quality(temp_path)
                    
                    # Clean up the temporary file
                    try:
                        if os.path.exists(temp_path):
                            os.unlink(temp_path)
                            logging.debug(f"Cleaned up temporary file: {temp_path}")
                    except Exception as e:
                        logging.error(f"Error cleaning up temporary file {temp_path}: {e}")
                    
                    # If quality check fails, regenerate with default style (prevent recursion)
                    if not quality_check:
                        logging.info("Handwriting quality check FAILED on test word, regenerating with default style")
                        fallback_request = WordRequest(
                            text=request.text,
                            style_id=request.style_id,
                            ref_strokes=None  # Remove ref_strokes to prevent recursion
                        )
                        return convert_word(fallback_request)
                    else:
                        logging.info("Handwriting quality check PASSED on test word, proceeding with full generation")
                else:
                    logging.warning("No test strokes generated, proceeding with full generation")
                    
            except Exception as e:
                logging.error(f"Error during test word quality check: {e}")
                logging.info("Falling back to default style due to quality check error")
                fallback_request = WordRequest(
                    text=request.text,
                    style_id=request.style_id,
                    ref_strokes=None  # Remove ref_strokes to prevent recursion
                )
                return convert_word(fallback_request)
        
        # Create a simple item for word processing
        item = {
            "index": 0,
            "line": text,
            "metadata": {
                "type": "paragraph", 
                "indent": 0, 
                "font_scale": 1.0,
                "spacing_before": 0.5,
                "spacing_after": 0.5
            },
            "bias": 0.75,  # Good balance for word-level generation
            "style": request.style_id,
            "stroke_width": 1,
            "stroke_color": "black"
        }
        
        # Process the word using the existing single item processor
        result = process_single_item(
            item, 
            ref_strokes=request.ref_strokes,
            screen_width=800,  # Fixed width for word-level API
            screen_height=600  # Fixed height for word-level API
        )
        
        # Extract just the strokes from the result
        strokes = result.get("strokes", [])
        
        # Optimize and clean up the strokes
        if strokes:
            # Apply bounds checking for word-level output
            strokes = ensure_bounds(strokes, 800, 600, margin=20)
            
            # Optimize stroke precision
            for stroke in strokes:
                for point in stroke:
                    point[0] = round(point[0], 2)
                    point[1] = round(point[1], 2)
        
        logging.info(f"Successfully generated strokes for word: '{text}'")
        
        return {
            "text": text,
            "strokes": strokes,
            "style_id": request.style_id
        }
        
    except HTTPException:
        # Re-raise HTTP exceptions as-is
        raise
    except Exception as e:
        logging.error(f"Error processing word request: {e}")
        raise HTTPException(status_code=500, detail=f"Error processing word: {str(e)}")

def save_strokes_to_image(strokes, output_path):
    """
    Saves the strokes to an image file with proper error handling.
    """
    try:
        # Validate input
        if not strokes:
            logging.warning("No strokes provided to save_strokes_to_image")
            # Create a blank image
            fig = plt.figure(figsize=(10, 10))
            ax = fig.add_subplot(111)
            ax.set_facecolor('white')
            fig.patch.set_facecolor('white')
            ax.axis('off')
            plt.savefig(output_path, bbox_inches='tight', pad_inches=0.1, dpi=300, format='png')
            plt.close(fig)
            return
        
        # Create figure with white background
        fig = plt.figure(figsize=(10, 10))
        ax = fig.add_subplot(111)
        ax.set_facecolor('white')
        fig.patch.set_facecolor('white')
        
        # Plot each stroke
        stroke_count = 0
        for stroke in strokes:
            if len(stroke) < 2:
                continue
            xs = [pt[0] for pt in stroke]
            ys = [pt[1] for pt in stroke]
            ax.plot(xs, ys, color='black', linewidth=1)
            stroke_count += 1
        
        logging.info(f"Rendered {stroke_count} strokes to image")
        
        # Remove axes and set equal aspect
        ax.axis('off')
        ax.set_aspect('equal')
        
        # Save the figure as PNG
        plt.savefig(output_path, bbox_inches='tight', pad_inches=0.1, dpi=300, format='png')
        plt.close(fig)
        
        # Verify the file was created and has content
        if os.path.exists(output_path):
            file_size = os.path.getsize(output_path)
            logging.info(f"Successfully saved image to {output_path} (size: {file_size} bytes)")
        else:
            raise RuntimeError(f"Failed to create image file at {output_path}")
            
    except Exception as e:
        logging.error(f"Error saving strokes to image: {e}")
        # Clean up any partial file
        try:
            if os.path.exists(output_path):
                os.unlink(output_path)
        except:
            pass
        raise

def check_handwriting_quality(image_path):
    """
    Calls the handwriting quality check API with improved error handling and validation.
    """
    # Validate input
    if not image_path or not os.path.exists(image_path):
        logging.error(f"Image file does not exist: {image_path}")
        return True  # Default to accepting if we can't validate
    
    # Check file size
    try:
        file_size = os.path.getsize(image_path)
        if file_size == 0:
            logging.error(f"Image file is empty: {image_path}")
            return True  # Default to accepting empty files
        logging.info(f"Checking handwriting quality for image: {image_path} (size: {file_size} bytes)")
    except Exception as e:
        logging.error(f"Error checking image file size: {e}")
        return True
    
    try:
        # Test service availability first
        health_response = requests.get(f"{GEMINI_SERVICE_URL}/health", timeout=2)
        if health_response.status_code != 200:
            logging.warning(f"Handwriting quality service health check failed: {health_response.status_code}")
            return True  # Default to accepting if service is unhealthy
        
        # Send the image for quality check
        with open(image_path, 'rb') as f:
            files = {'image': f}
            response = requests.post(
                f"{GEMINI_SERVICE_URL}/check_handwriting", 
                files=files, 
                timeout=10  # Increased timeout for AI processing
            )
            response.raise_for_status()
            result = response.json()
            
            # Validate response structure
            if not isinstance(result, dict):
                logging.error(f"Invalid response format from quality service: {result}")
                return True
            
            ok = result.get('ok', False)
            quality_result = result.get('result', False)
            
            if not ok:
                error_msg = result.get('error', 'Unknown error')
                logging.warning(f"Quality check service returned error: {error_msg}")
                return True  # Default to accepting on service errors
            
            logging.info(f"Quality check result: {quality_result}")
            return quality_result
            
    except requests.exceptions.Timeout:
        logging.warning("Handwriting quality service request timed out")
        return True  # Default to accepting on timeout
    except requests.exceptions.ConnectionError:
        logging.warning("Cannot connect to handwriting quality service")
        return True  # Default to accepting if service is unavailable
    except requests.exceptions.RequestException as e:
        logging.warning(f"Handwriting quality service request failed: {e}")
        return True  # Default to accepting on request errors
    except Exception as e:
        logging.error(f"Unexpected error checking handwriting quality: {e}")
        return True  # Default to accepting on unexpected errors

if __name__ == '__main__':
    import uvicorn
    
    # Configure logging
    logging.basicConfig(
        level=logging.INFO,
        format='%(asctime)s - %(levelname)s - %(message)s'
    )
    
    port = int(os.getenv('PORT', 8080))
    logging.info(f"Starting application on port {port}")
    uvicorn.run(app, host="0.0.0.0", port=port, log_level="info")<|MERGE_RESOLUTION|>--- conflicted
+++ resolved
@@ -24,6 +24,7 @@
 from utils.strokes_processor import (
     metadata_to_style,
     process_single_item,
+    process_batch_items,
     combine_segments_as_one_line,
     calculate_indentation,
     calculate_dynamic_spacing,
@@ -35,10 +36,13 @@
 GEMINI_SERVICE_URL = os.getenv('GEMINI_SERVICE_URL', 'http://handwriting-quality:5000')
 
 # But without complex multiprocessing that causes session issues
+cpu_count = os.cpu_count() or 4
 config = tf.ConfigProto(
-    intra_op_parallelism_threads=4,  # Use fixed value
-    inter_op_parallelism_threads=4,  # Use fixed value
-    allow_soft_placement=True
+    intra_op_parallelism_threads=cpu_count,  # Use all available CPU cores
+    inter_op_parallelism_threads=cpu_count,  # Use all available CPU cores
+    allow_soft_placement=True,
+    # Enable memory growth to prevent GPU memory issues
+    gpu_options=tf.GPUOptions(allow_growth=True)
 )
 
 # Use a single global session that can be shared across threads (but not processes)
@@ -67,44 +71,7 @@
     allow_headers=["*"],
 )
 
-<<<<<<< HEAD
-class MarkdownRequest(BaseModel):
-    markdown: str
-    style_id: Optional[int] = 8  # Default style id if not provided
-    ref_strokes: Optional[list] = None
-    screen_width: Optional[int] = 800  # Default screen width
-    screen_height: Optional[int] = 600  # Default screen height
-
-# Set up the model
-style_model = StyleSynthesisModel(
-    log_dir="logs_style_synthesis",
-    checkpoint_dir="checkpoints_style_synthesis",
-    prediction_dir="predictions_style_synthesis",
-    learning_rates=[1e-4],
-    batch_sizes=[32],
-    patiences=[2000],
-    beta1_decays=[0.9],
-    validation_batch_size=32,
-    optimizer='rms',
-    num_training_steps=30000,
-    regularization_constant=0.0,
-    keep_prob=1.0,
-    enable_parameter_averaging=False,
-    min_steps_to_checkpoint=2000,
-    log_interval=50,
-    grad_clip=50,
-    lstm_size=400,
-    output_mixture_components=20,
-    attention_mixture_components=10,
-    style_embedding_size=256
-)
-
-# Restore from latest or specific checkpoint
-checkpoint_path = "checkpoints/model-10900"
-style_model.saver.restore(style_model.session, checkpoint_path)
-=======
-
->>>>>>> 34595e9b
+
 
 
 # Global thread lock for TensorFlow operations
@@ -284,49 +251,35 @@
     
     # Determine optimal number of threads based on CPU count
     cpu_count = os.cpu_count() or 4
-    # Use 2x CPU count for I/O bound tasks, but cap to avoid too much overhead
-    max_workers = min(cpu_count * 2, 16)
+    # Reduce worker threads to prevent over-subscription and improve performance
+    # Since we have a thread lock bottleneck, more threads won't help
+    max_workers = min(cpu_count, 8)  # Cap at 8 to prevent overhead
     
     logging.info(f"Using {max_workers} worker threads with {cpu_count} CPU cores")
     
-    # Process items in parallel using thread pool
+    # Process items in batches for better performance
+    batch_size = 4  # Process 4 items at a time to balance memory and performance
+    processed_lines = []
+    
     try:
-        with concurrent.futures.ThreadPoolExecutor(max_workers=max_workers) as executor:
-            # Submit all items to the executor with screen dimensions
-            future_to_item = {executor.submit(process_single_item, item, ref_strokes, screen_width, screen_height): item 
-                            for item in indexed_items}
-            
-            # Collect results as they complete
-            processed_lines = []
-            for future in concurrent.futures.as_completed(future_to_item):
-                item = future_to_item[future]
-                try:
-                    result = future.result()
-                    processed_lines.append(result)
-                    # Log progress every 10 items
-                    if len(processed_lines) % 10 == 0:
-                        logging.info(f"Processed {len(processed_lines)}/{len(indexed_items)} items")
-                except Exception as e:
-                    logging.error(f"Processing failed for item {item['index']}: {e}")
-                    # Create a minimal placeholder for failed items
-                    processed_lines.append({
-                        "index": item["index"],
-                        "line": item["line"],
-                        "strokes": [],
-                        "stroke_width": item["stroke_width"],
-                        "stroke_color": item["stroke_color"],
-                        "metadata": item["metadata"]
-                    })
+        # Process items in batches
+        for i in range(0, len(indexed_items), batch_size):
+            batch_items = indexed_items[i:i + batch_size]
+            logging.info(f"Processing batch {i//batch_size + 1}/{(len(indexed_items) + batch_size - 1)//batch_size}")
+            
+            batch_results = process_batch_items(batch_items, ref_strokes, screen_width, screen_height)
+            processed_lines.extend(batch_results)
+            
     except Exception as e:
-        # Fall back to sequential processing if parallel execution fails
-        logging.error(f"Thread pool execution failed, falling back to sequential: {e}")
+        # Fall back to individual processing if batch processing fails
+        logging.error(f"Batch processing failed, falling back to individual: {e}")
         processed_lines = []
         for item in indexed_items:
             try:
                 processed = process_single_item(item, ref_strokes, screen_width, screen_height)
                 processed_lines.append(processed)
             except Exception as item_e:
-                logging.error(f"Sequential processing failed for item {item['index']}: {item_e}")
+                logging.error(f"Individual processing failed for item {item['index']}: {item_e}")
                 processed_lines.append({
                     "index": item["index"],
                     "line": item["line"],
@@ -411,10 +364,7 @@
 
     # Apply final bounds checking that preserves line spacing
     merged_output = ensure_bounds_preserve_spacing(merged_output, screen_width, screen_height)
-    from tensorflow.python.client import device_lib
-    devices = device_lib.list_local_devices()
-    gpu_devices = [d.name for d in devices if d.device_type == 'GPU']
-    logging.info(f"✅ Active GPU devices during /convert: {gpu_devices}")
+
     # Return the generated strokes
     logging.info("Returning generated strokes")
     return {"strokes": merged_output}
